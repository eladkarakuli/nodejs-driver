var assert = require('assert');
var async = require('async');
var util = require('util');

var helper = require('../../test-helper.js');
var Client = require('../../../lib/client.js');
var types = require('../../../lib/types');
var utils = require('../../../lib/utils.js');
var loadBalancing = require('../../../lib/policies/load-balancing.js');
var RoundRobinPolicy = loadBalancing.RoundRobinPolicy;
var DCAwareRoundRobinPolicy = loadBalancing.DCAwareRoundRobinPolicy;
var TokenAwarePolicy = loadBalancing.TokenAwarePolicy;
<<<<<<< HEAD
=======
var WhiteListPolicy = loadBalancing.WhiteListPolicy;
>>>>>>> 4ff2a289

describe('DCAwareRoundRobinPolicy', function () {
  this.timeout(180000);
  it('should never hit remote dc if not set', function (done) {
    var countByHost = {};
    async.series([
      //1 cluster with 3 dcs with 2 nodes each
      helper.ccmHelper.start('2:2:2') ,
      function testCase(next) {
        var options = utils.deepExtend({}, helper.baseOptions, {policies: {loadBalancing: new DCAwareRoundRobinPolicy()}});
        var client = new Client(options);
        var prevHost = null;
        async.times(120, function (n, timesNext) {
          client.execute('SELECT * FROM system.schema_columnfamilies', function (err, result) {
            assert.ifError(err);
            assert.ok(result && result.rows);
            var hostId = result.info.queriedHost;
            assert.ok(hostId);
            var h = client.hosts.get(hostId);
            assert.ok(h);
            assert.strictEqual(h.datacenter, 'dc1');
            prevHost = h;
            countByHost[hostId] = (countByHost[hostId] || 0) + 1;
            timesNext();
          });
        }, next);
      },
      function assertHosts(next) {
        var hostsQueried = Object.keys(countByHost);
        assert.strictEqual(hostsQueried.length, 2);
        assert.strictEqual(countByHost[hostsQueried[0]], countByHost[hostsQueried[1]]);
        next();
      },
      helper.ccmHelper.remove
    ], done);
  });
});
describe('TokenAwarePolicy', function () {
  this.timeout(120000);
  it('should use primary replica according to Murmur single dc', function (done) {
    var keyspace = 'ks1';
    var table = 'table1';
    async.series([
      helper.ccmHelper.start('3'),
      function createKs(next) {
        var client = new Client(helper.baseOptions);
        client.execute(helper.createKeyspaceCql(keyspace, 1), helper.waitSchema(client, next));
      },
      function createTable(next) {
        var client = new Client(helper.baseOptions);
        var query = util.format('CREATE TABLE %s.%s (id int primary key, name int)', keyspace, table);
        client.execute(query, helper.waitSchema(client, next));
      },
      function testCase(next) {
        //Pre-calculated based on Murmur
        //This test can be improved using query tracing, consistency all and checking hops
        var expectedPartition = {
          '1': '2',
          '2': '2',
          '3': '1',
          '4': '3',
          '5': '2',
          '6': '3',
          '7': '3',
          '8': '2',
          '9': '1',
          '10': '2'
        };
        var client = new Client({
          policies: { loadBalancing: new TokenAwarePolicy(new RoundRobinPolicy())},
          keyspace: keyspace,
          contactPoints: helper.baseOptions.contactPoints
        });
        async.times(100, function (n, timesNext) {
          var id = (n % 10) + 1;
          var query = util.format('INSERT INTO %s (id, name) VALUES (%s, %s)', table, id, id);
          client.execute(query, null, {routingKey: new Buffer([0, 0, 0, id])}, function (err, result) {
            assert.ifError(err);
            //for murmur id = 1, it go to replica 2
            var address = result.info.queriedHost;
            assert.strictEqual(helper.lastOctetOf(address), expectedPartition[id.toString()]);
            timesNext();
          });
        }, next);
      },
      helper.ccmHelper.remove
    ], done);
  });
  it('should use primary replica according to Murmur multiple dc', function (done) {
    var keyspace = 'ks1';
    var table = 'table1';
    async.series([
      helper.ccmHelper.start('3:3'),
      function createKs(next) {
        var client = new Client(helper.baseOptions);
        var createQuery = "CREATE KEYSPACE %s WITH replication = {'class': 'NetworkTopologyStrategy', 'dc1' : %d, 'dc2' : %d}";
        client.execute(util.format(createQuery, keyspace, 3, 3), helper.waitSchema(client, next));
      },
      function createTable(next) {
        var client = new Client(helper.baseOptions);
        var query = util.format('CREATE TABLE %s.%s (id int primary key, name int)', keyspace, table);
        client.execute(query, helper.waitSchema(client, next));
      },
      function testCase(next) {
        //Pre-calculated based on Murmur
        //This test can be improved using query tracing, consistency all and checking hops
        var expectedPartition = {
          '1': '2',
          '2': '2',
          '3': '1',
          '4': '3',
          '5': '2',
          '6': '3',
          '7': '3',
          '8': '2',
          '9': '1',
          '10': '2'
        };
        var client = new Client({
          policies: { loadBalancing: new TokenAwarePolicy(new DCAwareRoundRobinPolicy())},
          keyspace: keyspace,
          contactPoints: helper.baseOptions.contactPoints
        });
        async.times(100, function (n, timesNext) {
          var id = (n % 10) + 1;
          var query = util.format('INSERT INTO %s (id, name) VALUES (%s, %s)', table, id, id);
          client.execute(query, null, {routingKey: new Buffer([0, 0, 0, id])}, function (err, result) {
            assert.ifError(err);
            //for murmur id = 1, it go to replica 2
            var address = result.info.queriedHost;
            assert.strictEqual(helper.lastOctetOf(address), expectedPartition[id.toString()]);
            timesNext();
          });
        }, next);
      },
      helper.ccmHelper.remove
    ], done);
  });
  it('should yield local replicas plus childPolicy plus remote replicas', function (done) {
    var keyspace1 = 'ks1';
    var keyspace2 = 'ks2';
    var createQuery = "CREATE KEYSPACE %s WITH replication = {'class': 'NetworkTopologyStrategy', 'dc1' : %d, 'dc2' : %d}";var client = new Client({
      policies: { loadBalancing: new TokenAwarePolicy(new DCAwareRoundRobinPolicy())},
      contactPoints: helper.baseOptions.contactPoints
    });
    /** @type {LoadBalancingPolicy} */
    var policy = client.options.policies.loadBalancing;
    var localDc = 'dc1';
    async.series([
      helper.ccmHelper.start('4:4'),
      function createKs1(next) {
        var localClient = new Client(helper.baseOptions);
        localClient.execute(util.format(createQuery, keyspace1, 3, 3), helper.waitSchema(localClient, next));
      },
      function createKs1(next) {
        var localClient = new Client(helper.baseOptions);
        localClient.execute(util.format(createQuery, keyspace2, 1, 1), helper.waitSchema(localClient, next));
      },
      client.connect.bind(client),
      function testCase1(next) {
        async.times(20, function (n, timesNext) {
          //keyspace 1
          policy.newQueryPlan(keyspace1, {routingKey: new Buffer([0, 0, 0, 1])}, function (err, iterator) {
            var hosts = helper.iteratorToArray(iterator);
            //6 replicas plus an additional local node
            assert.ok(hosts.length, 7);
            assert.strictEqual(hosts[0].datacenter, localDc);
            assert.strictEqual(hosts[1].datacenter, localDc);
            assert.strictEqual(hosts[2].datacenter, localDc);
            assert.strictEqual(hosts[3].datacenter, localDc);
            timesNext();
          });
        }, next);
      },
      function testCase2(next) {
        async.times(20, function (n, timesNext) {
          //keyspace 2
          policy.newQueryPlan(keyspace2, {routingKey: new Buffer([0, 0, 0, 1])}, function (err, iterator) {
            var hosts = helper.iteratorToArray(iterator);
            //2 replicas plus 3 additional local nodes
            assert.ok(hosts.length, 5);
            assert.strictEqual(hosts[0].datacenter, localDc);
            assert.strictEqual(hosts[1].datacenter, localDc);
            assert.strictEqual(hosts[2].datacenter, localDc);
            assert.strictEqual(hosts[3].datacenter, localDc);
            timesNext();
          });
        }, next);
      },
      function testCase3(next) {
        async.times(20, function (n, timesNext) {
          //no keyspace
          policy.newQueryPlan(null, {routingKey: new Buffer([0, 0, 0, 1])}, function (err, iterator) {
            var hosts = helper.iteratorToArray(iterator);
            //1 (closest) replica plus 3 additional local nodes
            assert.ok(hosts.length, 4);
            assert.strictEqual(hosts[0].datacenter, localDc);
            assert.strictEqual(hosts[1].datacenter, localDc);
            assert.strictEqual(hosts[2].datacenter, localDc);
            assert.strictEqual(hosts[3].datacenter, localDc);
            timesNext();
          });
        }, next);
      },
      helper.ccmHelper.remove
    ], done);
  });
<<<<<<< HEAD
  it('should target the correct partition', function (done) {
    var keyspace = 'ks1';
    var table = 'table1';
    async.series([
      helper.ccmHelper.start('3'),
      function createKs(next) {
        var client = new Client(helper.baseOptions);
        client.execute(helper.createKeyspaceCql(keyspace, 1), helper.waitSchema(client, next));
      },
      function createTable(next) {
        var client = new Client(helper.baseOptions);
        var query = util.format('CREATE TABLE %s.%s (id int primary key, name int)', keyspace, table);
        client.execute(query, helper.waitSchema(client, next));
      },
      function testCase(next) {
        var client = new Client({
          policies: { loadBalancing: new TokenAwarePolicy(new RoundRobinPolicy())},
          keyspace: keyspace,
          contactPoints: helper.baseOptions.contactPoints
        });
        async.timesSeries(10, function (n, timesNext) {
          var id = (n % 10) + 1;
          var query = util.format('INSERT INTO %s (id, name) VALUES (?, ?)', table);
          client.execute(query, [id, id], { traceQuery: true, prepare: true}, function (err, result) {
            assert.ifError(err);
            var coordinator = result.info.queriedHost;
            var traceId = result.info.traceId;
            client.metadata.getTrace(traceId, function (err, trace) {
              assert.ifError(err);
              trace.events.forEach(function (event) {
                assert.strictEqual(helper.lastOctetOf(event['source'].toString()), helper.lastOctetOf(coordinator.toString()));
              });
              timesNext();
            });
          });
        }, next);
      },
      helper.ccmHelper.remove
    ], done);
  });
});
=======
});
describe('WhiteListPolicy', function () {
  this.timeout(180000);
  before(helper.ccmHelper.start(3));
  after(helper.ccmHelper.remove);
  it('should use the hosts in the white list only', function (done) {
    var policy = new WhiteListPolicy(new RoundRobinPolicy(), ['127.0.0.1:9042', '127.0.0.2:9042']);
    var client = newInstance(policy);
    helper.timesLimit(100, 20, function (n, next) {
      client.execute('SELECT * FROM system.local', function (err, result) {
        assert.ifError(err);
        var lastOctet = helper.lastOctetOf(result.info.queriedHost);
        assert.ok(lastOctet === '1' || lastOctet === '2');
        next();
      });
    }, function (err) {
      assert.ifError(err);
      client.shutdown(done);
    });
  });
});

function newInstance(policy) {
  var options = utils.extend({}, helper.baseOptions, { policies: { loadBalancing: policy}});
  return new Client(options);
}
>>>>>>> 4ff2a289
<|MERGE_RESOLUTION|>--- conflicted
+++ resolved
@@ -10,10 +10,7 @@
 var RoundRobinPolicy = loadBalancing.RoundRobinPolicy;
 var DCAwareRoundRobinPolicy = loadBalancing.DCAwareRoundRobinPolicy;
 var TokenAwarePolicy = loadBalancing.TokenAwarePolicy;
-<<<<<<< HEAD
-=======
 var WhiteListPolicy = loadBalancing.WhiteListPolicy;
->>>>>>> 4ff2a289
 
 describe('DCAwareRoundRobinPolicy', function () {
   this.timeout(180000);
@@ -221,7 +218,6 @@
       helper.ccmHelper.remove
     ], done);
   });
-<<<<<<< HEAD
   it('should target the correct partition', function (done) {
     var keyspace = 'ks1';
     var table = 'table1';
@@ -262,8 +258,6 @@
       helper.ccmHelper.remove
     ], done);
   });
-});
-=======
 });
 describe('WhiteListPolicy', function () {
   this.timeout(180000);
@@ -289,5 +283,4 @@
 function newInstance(policy) {
   var options = utils.extend({}, helper.baseOptions, { policies: { loadBalancing: policy}});
   return new Client(options);
-}
->>>>>>> 4ff2a289
+}