--- conflicted
+++ resolved
@@ -122,15 +122,12 @@
  * <p>
  *   Default: true.
  * </p>
-<<<<<<< HEAD
  * @property {Boolean} encoding.useNumericTimestamp Determines if decode the timestamp as a numeric or Date value
  * <p>
  *  Setting it to true will decode the timestamp types as numeric without converting it to its Date value.
  *  Default: false.
  * </p>
-=======
  * @property {Array.<ExecutionProfile>} profiles The array of [execution profiles]{@link ExecutionProfile}.
->>>>>>> 16533143
  */
 
 /**
