--- conflicted
+++ resolved
@@ -254,22 +254,11 @@
     }
     throw e;
   }
-<<<<<<< HEAD
-  if (frameInfo.kind === types.resultKind.setKeyspace) {
-    return this.emitItem(frameInfo, { keyspaceSet: frameInfo.keyspace});
-  }
-  if (frameInfo.kind === types.resultKind.schemaChange) {
-    return this.emitItem(frameInfo, { schemaChange: true});
-  }
-  if (frameInfo.kind !== types.resultKind.rows) {
-    //Void or Prepared results
-    return this.emitItem(frameInfo, { id: frameInfo.preparedId, meta: frameInfo.meta, flags: frameInfo.flagsInfo});
-=======
   switch (frameInfo.kind) {
     case types.resultKind.setKeyspace:
       return this.emitItem(frameInfo, { keyspaceSet: frameInfo.keyspace});
     case types.resultKind.voidResult:
-      return this.emitItem(frameInfo, { id: frameInfo.preparedId, traceId: frameInfo.traceId});
+      return this.emitItem(frameInfo, { id: frameInfo.preparedId, flags: frameInfo.flagsInfo});
     case types.resultKind.schemaChange:
       //it contains additional info that it is not parsed
       if (frameInfo.emitted) {
@@ -283,8 +272,7 @@
         return;
       }
       frameInfo.emitted = true;
-      return this.emitItem(frameInfo, { id: frameInfo.preparedId, meta: frameInfo.meta, traceId: frameInfo.traceId});
->>>>>>> bc4ad0de
+      return this.emitItem(frameInfo, { id: frameInfo.preparedId, meta: frameInfo.meta, flags: frameInfo.flagsInfo});
   }
   //it contains rows
   if (reader.remainingLength() > 0) {
